#include <gflags/gflags.h>
#include <algorithm>
#include <chrono>
#include <cstdint>
#include <map>
#include <memory>
#include <string>
#include <utility>
#include <vector>

#include "ncode_common/src/common.h"
#include "ncode_common/src/thread_runner.h"
#include "ncode_common/src/file.h"
#include "ncode_common/src/logging.h"
#include "ncode_common/src/lp/demand_matrix.h"
#include "ncode_common/src/map_util.h"
#include "ncode_common/src/net/net_common.h"
#include "ncode_common/src/net/net_gen.h"
#include "ncode_common/src/perfect_hash.h"
#include "common.h"
#include "metrics/metrics.h"
#include "opt/ctr.h"
#include "opt/opt.h"
#include "opt/oversubscription_model.h"
#include "opt/path_provider.h"

DEFINE_string(topology_files, "", "Topology files");
DEFINE_double(link_capacity_scale, 1.0, "By how much to scale all links");
DEFINE_double(tm_scale, 1.0, "By how much to scale the traffic matrix");
DEFINE_double(delay_scale, 1.0, "By how much to scale the delays of all links");
DEFINE_string(output, "opt_eval_out", "Output directory");
DEFINE_uint64(threads, 4, "Number of parallel threads to run");

static auto* path_stretch_ms =
    nc::metrics::DefaultMetricManager()
        -> GetUnsafeMetric<uint32_t, std::string, std::string, std::string>(
            "opt_path_stretch_ms",
            "How far away from the shortest path a path is (absolute)",
            "Topology", "Traffic matrix", "Optimizer");

static auto* path_stretch_rel =
    nc::metrics::DefaultMetricManager()
        -> GetUnsafeMetric<double, std::string, std::string, std::string>(
            "opt_path_stretch_rel",
            "How far away from the shortest path a path is (relative)",
            "Topology", "Traffic matrix", "Optimizer");

static auto* path_flow_count =
    nc::metrics::DefaultMetricManager()
        -> GetUnsafeMetric<uint32_t, std::string, std::string, std::string>(
            "opt_path_flow_count", "Number of flows on each path", "Topology",
            "Traffic matrix", "Optimizer");

static auto* aggregate_path_count =
    nc::metrics::DefaultMetricManager()
        -> GetUnsafeMetric<uint32_t, std::string, std::string, std::string>(
            "opt_path_count", "Number of paths in each aggregate", "Topology",
            "Traffic matrix", "Optimizer");

static auto* link_utilization =
    nc::metrics::DefaultMetricManager()
        -> GetUnsafeMetric<double, std::string, std::string, std::string>(
            "opt_link_utilization", "Per-link utilization", "Topology",
            "Traffic matrix", "Optimizer");

static auto* path_unmet_demand =
    nc::metrics::DefaultMetricManager()
        -> GetUnsafeMetric<uint64_t, std::string, std::string, std::string>(
            "opt_path_unmet_demand_bps",
            "How many bps of a single flow's demand are not satisfied",
            "Topology", "Traffic matrix", "Optimizer");

static auto* ctr_runtime_ms =
    nc::metrics::DefaultMetricManager()
        -> GetUnsafeMetric<uint64_t, std::string, std::string>(
            "ctr_runtime_ms", "How long it took CTR to run", "Topology",
            "Traffic matrix");

static auto* ctr_runtime_cached_ms =
    nc::metrics::DefaultMetricManager()
        -> GetUnsafeMetric<uint64_t, std::string, std::string>(
            "ctr_runtime_cached_ms", "How long it took CTR to run (cached)",
            "Topology", "Traffic matrix");

static auto* tm_scale_factor =
    nc::metrics::DefaultMetricManager()
        -> GetUnsafeMetric<double, std::string, std::string>(
            "tm_scale_factor",
            "By how much the TM had to be scaled to make B4 fit", "Topology",
            "Traffic matrix");

namespace ctr {

static std::unique_ptr<TrafficMatrix> FromDemandMatrix(
    const nc::lp::DemandMatrix& demand_matrix) {
  std::map<AggregateId, DemandAndFlowCount> demands_and_counts;
  for (const auto& element : demand_matrix.elements()) {
    AggregateId id(element.src, element.dst);
    demands_and_counts[id] = {element.demand, 1000ul};
  }

  return nc::make_unique<TrafficMatrix>(demand_matrix.graph(),
                                        demands_and_counts);
}

static std::mutex global_mutex;

static void RecordRoutingConfig(const std::string& topology,
                                const std::string& tm, const std::string& opt,
                                const RoutingConfiguration& routing) {
  using namespace std::chrono;
  const nc::net::GraphStorage* graph = routing.graph();

  // A map from a link to the total load over the link.
  std::map<nc::net::GraphLinkIndex, nc::net::Bandwidth> link_to_total_load;

  OverSubModel model(routing);
  const std::map<const nc::net::Walk*, nc::net::Bandwidth>& per_flow_rates =
      model.per_flow_bandwidth_map();

  auto* path_stretch_handle = path_stretch_ms->GetHandle(topology, tm, opt);
  auto* path_flow_count_handle = path_flow_count->GetHandle(topology, tm, opt);
  auto* path_stretch_rel_handle =
      path_stretch_rel->GetHandle(topology, tm, opt);
  auto* unmet_demand_handle = path_unmet_demand->GetHandle(topology, tm, opt);
  auto* path_count_handle = aggregate_path_count->GetHandle(topology, tm, opt);

  for (const auto& aggregate_and_aggregate_output : routing.routes()) {
    const AggregateId& aggregate_id = aggregate_and_aggregate_output.first;
    const std::vector<RouteAndFraction>& routes =
        aggregate_and_aggregate_output.second;
    const DemandAndFlowCount& demand_and_flow_count =
        nc::FindOrDieNoPrint(routing.demands(), aggregate_id);

    size_t total_num_flows = demand_and_flow_count.second;
    nc::net::Bandwidth total_aggregate_demand = demand_and_flow_count.first;
    nc::net::Bandwidth required_per_flow =
        total_aggregate_demand / total_num_flows;

    microseconds shortest_path_delay = aggregate_id.GetSPDelay(*graph);
    milliseconds sp_delay_ms = duration_cast<milliseconds>(shortest_path_delay);

    // Will limit the delay at 1ms.
    sp_delay_ms = std::max(sp_delay_ms, milliseconds(1));

    size_t path_count = 0;
    for (const auto& route : routes) {
      const nc::net::Walk* path = route.first;
      double fraction = route.second;
      CHECK(fraction > 0);

      microseconds path_delay = path->delay();
      CHECK(path_delay >= shortest_path_delay);

      ++path_count;

      milliseconds path_delay_ms = duration_cast<milliseconds>(path_delay);
      path_delay_ms = std::max(path_delay_ms, milliseconds(1));

      nc::net::Bandwidth per_flow_rate =
          nc::FindOrDieNoPrint(per_flow_rates, path);
      nc::net::Bandwidth unmet = std::max(nc::net::Bandwidth::Zero(),
                                          required_per_flow - per_flow_rate);
      double delta_rel =
          static_cast<double>(path_delay_ms.count()) / sp_delay_ms.count();

      path_stretch_handle->AddValue(path_delay_ms.count());
      path_flow_count_handle->AddValue(fraction * total_num_flows);
      path_stretch_rel_handle->AddValue(delta_rel);
      unmet_demand_handle->AddValue(unmet.bps());

      for (nc::net::GraphLinkIndex link : path->links()) {
        link_to_total_load[link] += total_aggregate_demand * fraction;
      }
    }

    path_count_handle->AddValue(path_count);
  }

  auto* link_load_handle = link_utilization->GetHandle(topology, tm, opt);
  nc::net::GraphLinkSet links_seen;
  for (const auto& link_and_total_load : link_to_total_load) {
    nc::net::GraphLinkIndex link_index = link_and_total_load.first;
    links_seen.Insert(link_index);
    const nc::net::GraphLink* link = graph->GetLink(link_index);

    nc::net::Bandwidth total_load = link_and_total_load.second;
    link_load_handle->AddValue(total_load / link->bandwidth());
  }

  for (nc::net::GraphLinkIndex link_index : graph->AllLinks()) {
    if (!links_seen.Contains(link_index)) {
      link_load_handle->AddValue(0);
    }
  }
}

static bool Fits(const ctr::RoutingConfiguration& routing) {
  const std::set<ctr::AggregateId>& aggregates_no_fit =
      ctr::OverSubModel(routing).aggregates_no_fit();
  return aggregates_no_fit.empty();
}

// Runs B4. If B4 is unable to fit the traffic will scale the matrix down to the
// point where it can.
static std::unique_ptr<ctr::RoutingConfiguration> RunB4(
    const ctr::TrafficMatrix& tm, const std::string& topology_string,
    const std::string& tm_string, ctr::PathProvider* path_provider) {
  ctr::B4Optimizer b4_optimizer(path_provider, false, 1.0);
  double scale = 1.01;
  while (scale > 0) {
    // Will scale it down by 1%.
    scale -= 0.01;

    auto scaled_tm = tm.ScaleDemands(scale, {});
    // B4 should run fine on both the scaled and the randomized TMs.
    auto routing = b4_optimizer.Optimize(*scaled_tm);
    if (!Fits(*routing)) {
      continue;
    }

    {
      std::unique_lock<std::mutex> lock(global_mutex);
      tm_scale_factor->GetHandle(topology_string, tm_string)->AddValue(scale);
    }
    return routing;
  }

  LOG(FATAL) << "Should not happen";
  return {};
}

static void RunOptimizers(const std::string& topology_file,
                          const std::string& tm_file) {
  using namespace std::chrono;

  std::vector<std::string> node_order;
  nc::net::GraphBuilder builder = nc::net::LoadRepetitaOrDie(
      nc::File::ReadFileToStringOrDie(topology_file), &node_order);
  builder.RemoveMultipleLinks();
  builder.ScaleCapacity(FLAGS_link_capacity_scale);
  builder.ScaleDelay(FLAGS_delay_scale);
  nc::net::GraphStorage graph(builder);

  std::unique_ptr<nc::lp::DemandMatrix> demand_matrix =
      nc::lp::DemandMatrix::LoadRepetitaOrDie(
          nc::File::ReadFileToStringOrDie(tm_file), node_order, &graph);
  demand_matrix = demand_matrix->Scale(FLAGS_tm_scale);

  std::string top_file_trimmed = nc::Split(topology_file, "/").back();
  std::string tm_file_trimmed = nc::Split(tm_file, "/").back();

  // A separate PathProvider instance for B4. Want to run CTR with a fresh
  // PathProvider, but have to run B4 first.
  PathProvider b4_path_provider(&graph);

  std::unique_ptr<TrafficMatrix> tm = FromDemandMatrix(*demand_matrix);
  std::unique_ptr<RoutingConfiguration> routing;
  routing = RunB4(*tm, top_file_trimmed, tm_file_trimmed, &b4_path_provider);

  {
    std::unique_lock<std::mutex> lock(global_mutex);
    RecordRoutingConfig(top_file_trimmed, tm_file_trimmed, "B4", *routing);
  }

  PathProvider path_provider(&graph);
<<<<<<< HEAD
  CTROptimizer ctr_optimizer(&path_provider, 1.0, true);
=======
  CTROptimizer ctr_optimizer(&path_provider, 1.0, false);
  B4Optimizer b4_optimizer(&path_provider, false, 1.0);
>>>>>>> 1d5a6529
  MinMaxOptimizer minmax_optimizer(&path_provider, 1.0);

  auto ctr_start = high_resolution_clock::now();
  routing = ctr_optimizer.Optimize(*tm);
  auto ctr_duration = high_resolution_clock::now() - ctr_start;

  {
    std::unique_lock<std::mutex> lock(global_mutex);
    RecordRoutingConfig(top_file_trimmed, tm_file_trimmed, "CTR", *routing);
  }

  ctr_start = std::chrono::high_resolution_clock::now();
  ctr_optimizer.Optimize(*tm);
  auto ctr_cached_duration =
      std::chrono::high_resolution_clock::now() - ctr_start;

  routing = minmax_optimizer.Optimize(*tm);

  std::unique_lock<std::mutex> lock(global_mutex);
  RecordRoutingConfig(top_file_trimmed, tm_file_trimmed, "MinMax", *routing);

  auto* handle = ctr_runtime_ms->GetHandle(top_file_trimmed, tm_file_trimmed);
  handle->AddValue(duration_cast<milliseconds>(ctr_duration).count());
  handle = ctr_runtime_cached_ms->GetHandle(top_file_trimmed, tm_file_trimmed);
  handle->AddValue(duration_cast<milliseconds>(ctr_cached_duration).count());
}

}  // namespace ctr

static std::vector<std::string> GetTopologyFiles() {
  std::vector<std::string> out;
  std::vector<std::string> split = nc::Split(FLAGS_topology_files, ",");
  for (const std::string& piece : split) {
    std::vector<std::string> files = nc::Glob(piece);
    out.insert(out.end(), files.begin(), files.end());
  }

  return out;
}

static std::vector<std::string> GetMatrixFiles(
    const std::string& topology_file) {
  std::string matrix_location =
      nc::StringReplace(topology_file, ".graph", ".*.demands", true);
  return nc::Glob(matrix_location);
}

using TopologyAndMatrix = std::pair<std::string, std::string>;
int main(int argc, char** argv) {
  gflags::ParseCommandLineFlags(&argc, &argv, true);
  nc::metrics::InitMetrics();

  std::vector<std::string> topology_files = GetTopologyFiles();
  CHECK(!topology_files.empty());

  std::vector<TopologyAndMatrix> to_process;
  for (const std::string& topology_file : topology_files) {
    std::vector<std::string> matrix_files = GetMatrixFiles(topology_file);
    if (matrix_files.empty()) {
      LOG(ERROR) << "No matrices for " << topology_file;
      continue;
    }

    for (const std::string& matrix_file : matrix_files) {
      to_process.emplace_back(topology_file, matrix_file);
    }
  }

  nc::RunInParallel<TopologyAndMatrix>(
      to_process, [](const TopologyAndMatrix& tm_and_matrix) {
        ctr::RunOptimizers(tm_and_matrix.first, tm_and_matrix.second);
      }, FLAGS_threads);
}<|MERGE_RESOLUTION|>--- conflicted
+++ resolved
@@ -264,12 +264,7 @@
   }
 
   PathProvider path_provider(&graph);
-<<<<<<< HEAD
-  CTROptimizer ctr_optimizer(&path_provider, 1.0, true);
-=======
   CTROptimizer ctr_optimizer(&path_provider, 1.0, false);
-  B4Optimizer b4_optimizer(&path_provider, false, 1.0);
->>>>>>> 1d5a6529
   MinMaxOptimizer minmax_optimizer(&path_provider, 1.0);
 
   auto ctr_start = high_resolution_clock::now();
