--- conflicted
+++ resolved
@@ -1,7 +1,10 @@
 #include <gflags/gflags.h>
+#include <stddef.h>
 #include <chrono>
-#include <iostream>
+#include <map>
 #include <memory>
+#include <set>
+#include <string>
 #include <tuple>
 #include <utility>
 #include <vector>
@@ -10,12 +13,15 @@
 #include "ncode_common/src/file.h"
 #include "ncode_common/src/logging.h"
 #include "ncode_common/src/lp/mc_flow.h"
+#include "ncode_common/src/map_util.h"
 #include "ncode_common/src/net/algorithm.h"
 #include "ncode_common/src/net/net_common.h"
 #include "ncode_common/src/net/net_gen.h"
 #include "ncode_common/src/perfect_hash.h"
 #include "ncode_common/src/strutil.h"
 #include "ncode_common/src/viz/grapher.h"
+#include "common.h"
+#include "opt/oversubscription_model.h"
 
 DEFINE_string(topology_files, "", "Topology files");
 
@@ -103,7 +109,7 @@
                                        const nc::net::GraphStorage& graph) {
   // Will first create super source / sinks.
   nc::net::GraphBuilder graph_builder = graph.ToBuilder();
-<<<<<<< HEAD
+
   for (const auto& src_and_dst : aggregates) {
     const std::string& src_id = graph.GetNode(src_and_dst.first)->id();
     const std::string& dst_id = graph.GetNode(src_and_dst.second)->id();
@@ -119,16 +125,6 @@
       {kSuperSourceId, src_id, nc::net::Bandwidth::Max(), nc::net::Delay(1)});
   graph_builder.AddLink(
       {dst_id, kSuperSinkId, nc::net::Bandwidth::Max(), nc::net::Delay(1)});
-=======
-  graph_builder.AddLink({kSuperSourceId, source_one_id,
-                         nc::net::Bandwidth::Max(), nc::net::Delay(1)});
-  graph_builder.AddLink({kSuperSourceId, source_two_id,
-                         nc::net::Bandwidth::Max(), nc::net::Delay(1)});
-  graph_builder.AddLink({sink_one_id, kSuperSinkId, nc::net::Bandwidth::Max(),
-                         nc::net::Delay(1)});
-  graph_builder.AddLink({sink_two_id, kSuperSinkId, nc::net::Bandwidth::Max(),
-                         nc::net::Delay(1)});
->>>>>>> ec63f90d
 
   // The flow problem will take link capacities in Mbps.
   nc::net::GraphStorage extended_graph(graph_builder);
@@ -182,13 +178,8 @@
 
       ++unreachable;
       nc::net::Bandwidth pairwise_flow =
-<<<<<<< HEAD
           PairwiseFlow(aggregates, src, dst, graph);
       if (pairwise_flow == total_flow) {
-=======
-          PairwiseFlow(node_one, src, node_two, dst, graph);
-      if (pairwise_flow == bottleneck_bandwidth) {
->>>>>>> ec63f90d
         ++unreachable_no_alternative;
       }
     }
@@ -197,7 +188,6 @@
   return {unreachable / total, unreachable_no_alternative / total};
 }
 
-<<<<<<< HEAD
 // Returns the aggregates whose shortest paths cross a link for each link.
 nc::net::GraphLinkMap<std::set<NodePair>> SPCrossAggregates(
     const nc::net::GraphStorage& graph,
@@ -225,10 +215,15 @@
   return out;
 }
 
-static void PlotReachableFractions(const nc::net::GraphStorage& graph) {
+static double PlotReachableFractions(const nc::net::GraphStorage& graph,
+                                     const std::string& graph_name) {
   std::map<NodePair, nc::net::Walk> shortest_paths;
   nc::net::GraphLinkMap<std::vector<NodePair>> cross_map =
       SPCrossAggregates(graph, &shortest_paths);
+
+  std::vector<double> unreachable_values;
+  std::vector<double> unreachable_no_alt_values;
+  double total_delta = 0;
 
   for (const auto& link_and_aggregates : cross_map) {
     nc::net::GraphLinkIndex link = link_and_aggregates.first;
@@ -240,38 +235,18 @@
         ReachableFraction(aggregates, graph, shortest_paths);
     LOG(INFO) << unreachable << " " << unreachable_no_alternative << " "
               << graph.GetLink(link)->ToStringNoPorts();
-  }
-=======
-static double PlotReachableFractions(const nc::net::GraphStorage& graph,
-                                     const std::string& graph_name) {
-  std::vector<double> unreachable_values;
-  std::vector<double> unreachable_no_alt_values;
-  double total_delta = 0;
-
-  nc::net::GraphNodeSet all_nodes = graph.AllNodes();
-  for (nc::net::GraphNodeIndex src : all_nodes) {
-    for (nc::net::GraphNodeIndex dst : all_nodes) {
-      if (src <= dst) {
-        continue;
-      }
-
-      double unreachable;
-      double unreachable_no_alt;
-      std::tie(unreachable, unreachable_no_alt) =
-          ReachableFraction(src, dst, graph);
-      unreachable_values.emplace_back(unreachable);
-      unreachable_no_alt_values.emplace_back(unreachable_no_alt);
-
-      total_delta += unreachable - unreachable_no_alt;
-    }
+
+    unreachable_values.emplace_back(unreachable);
+    unreachable_no_alt_values.emplace_back(unreachable_no_alternative);
+
+    total_delta += unreachable - unreachable_no_alternative;
   }
 
   nc::viz::PythonGrapher grapher(nc::StrCat("meshy_out/g_", graph_name));
   grapher.PlotCDF({}, {{"unreachable", unreachable_values},
                        {"unreachable_no_alt", unreachable_no_alt_values}});
-  double weight = all_nodes.Count() * (all_nodes.Count() - 1) / 2.0;
+  double weight = graph.NodeCount() * (graph.NodeCount() - 1) / 2.0;
   return total_delta / weight;
->>>>>>> ec63f90d
 }
 
 int main(int argc, char** argv) {
@@ -289,9 +264,6 @@
         nc::File::ReadFileToStringOrDie(topology_file));
     builder.RemoveMultipleLinks();
     nc::net::GraphStorage graph(builder);
-<<<<<<< HEAD
-    PlotReachableFractions(graph);
-=======
 
     if (graph.NodeCount() > 50 || graph.NodeCount() < 20) {
       LOG(INFO) << "Skipping " << topology_file;
@@ -307,7 +279,6 @@
       max_delta = delta;
       topology_with_max_delta = filename;
     }
->>>>>>> ec63f90d
   }
 
   LOG(INFO) << "max delta " << max_delta << " topology "
