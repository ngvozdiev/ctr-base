// A ladder-like topology with three aggregates.

#include <gflags/gflags.h>
#include <chrono>
#include <cstdint>
#include <iostream>
#include <limits>
#include <memory>
#include <string>
#include <type_traits>
#include <utility>
#include <vector>

#include "ncode_common/src/common.h"
#include "ncode_common/src/event_queue.h"
#include "ncode_common/src/htsim/match.h"
#include "ncode_common/src/htsim/tcp.h"
#include "ncode_common/src/logging.h"
#include "ncode_common/src/net/net_common.h"
#include "ncode_common/src/net/net_gen.h"
#include "common.h"
#include "controller.h"
#include "mean_est/mean_est.h"
#include "metrics/metrics.h"
#include "net_instrument.h"
#include "net_mock.h"
#include "opt/ctr.h"
#include "opt/opt.h"
#include "opt/path_provider.h"
#include "routing_system.h"
#include "tldr.h"

using namespace std::chrono;
using namespace ctr::controller;
using namespace nc::net;

DEFINE_uint64(tcp_short_flow_object_size_bytes, 50000ul,
              "Size of each object that the short flows will transmit.");
DEFINE_uint64(
    tcp_short_flow_wait_time_ms, 5000,
    "Average time a short-flow source will wait before transmission.");
DEFINE_uint64(tcp_short_flow_access_link_rate_Mbps, 10,
              "Access link rate for short flows");
DEFINE_uint64(tcp_short_flow_count, 10, "Number of short-flow clients");
DEFINE_bool(only_short_flows, false,
            "If true only short TCP flows will be added");
DEFINE_uint64(increase_start_ms, 60 * 1000 * 5,
              "When to start increasing traffic");
DEFINE_uint64(increase_end_ms, 60 * 1000 * 10,
              "When to stop increasing traffic");
DEFINE_uint64(decrease_start_ms, 60 * 1000 * 20,
              "When to start decreasing traffic");
DEFINE_uint64(decrease_end_ms, 60 * 1000 * 25,
              "When to stop decreasing traffic");
DEFINE_string(opt, "CTR", "The optimizer to use");
DEFINE_double(decay_factor, 0.0, "How quickly to decay prediction");
DEFINE_uint64(period_duration_ms, 60000, "Length of the period");
DEFINE_uint64(history_bin_size_ms, 100, "How big each history bin is");
DEFINE_bool(simulate_initial_handshake, true,
            "Whether or not to simulate an initial handshake");
DEFINE_uint64(
    tcp_initial_cwnd_pkts, 4,
    "How many packets should there be in the inital congestion window");
DEFINE_uint64(duration_sec, 2000, "For how long to run (in simulated time)");

static void AddKeyFrames(Bandwidth start_rate, Bandwidth mid_rate,
                         Bandwidth end_rate, size_t count,
                         TCPFlowGroup* tcp_flow_group) {
  using namespace std::chrono;
  tcp_flow_group->AddKeyFrame(milliseconds(FLAGS_increase_start_ms), count,
                              start_rate);
  tcp_flow_group->AddKeyFrame(milliseconds(FLAGS_increase_end_ms), count,
                              mid_rate);
  tcp_flow_group->AddKeyFrame(milliseconds(FLAGS_decrease_start_ms), count,
                              mid_rate);
  tcp_flow_group->AddKeyFrame(milliseconds(FLAGS_decrease_end_ms), count,
                              end_rate);
}

static void SetConstantRate(Bandwidth rate, size_t count,
                            TCPFlowGroup* tcp_flow_group) {
  tcp_flow_group->AddKeyFrame(milliseconds(60 * 1000 * 5), count, rate);
}

static std::pair<TCPFlowGroup, TCPFlowGroup> AddFlows(size_t num_flows) {
  using namespace std::chrono;
  TCPFlowGroup short_flow_group(
      FLAGS_tcp_short_flow_count, milliseconds(5), milliseconds(20),
      FLAGS_tcp_short_flow_object_size_bytes,
      milliseconds(FLAGS_tcp_short_flow_wait_time_ms));
  short_flow_group.set_mean_object_size_fixed(true);
  short_flow_group.set_mean_wait_time_fixed(false);
  short_flow_group.set_access_link_rate_spread(0.3);
  short_flow_group.set_random_access_link_queue(false);
  short_flow_group.set_initial_time_offset(milliseconds(10000));

  short_flow_group.AddKeyFrame(
      milliseconds(10), FLAGS_tcp_short_flow_count,
      Bandwidth::FromMBitsPerSecond(FLAGS_tcp_short_flow_access_link_rate_Mbps *
                                    FLAGS_tcp_short_flow_count));

  TCPFlowGroup long_flow_group(num_flows, milliseconds(5), milliseconds(20),
                               std::numeric_limits<uint64_t>::max(),
                               milliseconds::zero());
  long_flow_group.set_mean_object_size_fixed(true);
  long_flow_group.set_mean_wait_time_fixed(true);
  long_flow_group.set_access_link_rate_spread(0.3);
  long_flow_group.set_random_access_link_queue(true);
  return {short_flow_group, long_flow_group};
}

static constexpr size_t kLongFlowCount = 100;

static void AddTopStream(NetworkContainer* container) {
  GraphNodeIndex src = container->graph()->NodeFromStringOrDie("N0");
  GraphNodeIndex dst = container->graph()->NodeFromStringOrDie("N1");
  container->AddAggregate(
      {src, dst}, ctr::GetDummyHistory(Bandwidth::FromMBitsPerSecond(500),
                                       milliseconds(FLAGS_history_bin_size_ms),
                                       milliseconds(FLAGS_period_duration_ms),
                                       kLongFlowCount));
  container->AddAggregate(
      {dst, src}, ctr::GetDummyHistory(Bandwidth::FromMBitsPerSecond(5),
                                       milliseconds(FLAGS_history_bin_size_ms),
                                       milliseconds(FLAGS_period_duration_ms),
                                       kLongFlowCount));

  // Stream between N0 and N1. Initially it will be small, but it will grow
  // later. When it grows it should "push" down the other aggregates.
  auto short_and_long_flow_groups = AddFlows(kLongFlowCount);
  TCPFlowGroup& short_flow_group = short_and_long_flow_groups.first;
  TCPFlowGroup& long_flow_group = short_and_long_flow_groups.second;

  if (!FLAGS_only_short_flows) {
    // Flows will start at 500mbps, double and then shrink back.
    AddKeyFrames(
        Bandwidth::FromMBitsPerSecond(500), Bandwidth::FromMBitsPerSecond(1250),
        Bandwidth::FromMBitsPerSecond(500), kLongFlowCount, &long_flow_group);
  } else {
    AddKeyFrames(
        Bandwidth::FromMBitsPerSecond(5), Bandwidth::FromMBitsPerSecond(12),
        Bandwidth::FromMBitsPerSecond(5), kLongFlowCount, &long_flow_group);
  }

  container->AddTCPFlowGroup({src, dst}, short_flow_group);
  container->AddTCPFlowGroup({src, dst}, long_flow_group);
}

static void AddBottomStream(const std::string& src_id,
                            const std::string& dst_id,
                            NetworkContainer* container) {
  GraphNodeIndex src = container->graph()->NodeFromStringOrDie(src_id);
  GraphNodeIndex dst = container->graph()->NodeFromStringOrDie(dst_id);

  // Flows will be constantly at 500Mbps.
  Bandwidth total_rate = FLAGS_only_short_flows
                             ? Bandwidth::FromMBitsPerSecond(8)
                             : Bandwidth::FromMBitsPerSecond(500);

  container->AddAggregate(
      {src, dst}, ctr::GetDummyHistory(
                      total_rate, milliseconds(FLAGS_history_bin_size_ms),
                      milliseconds(FLAGS_period_duration_ms), kLongFlowCount));

  // Need another aggregate for ACKs.
  container->AddAggregate(
      {dst, src}, ctr::GetDummyHistory(total_rate / 100.0,
                                       milliseconds(FLAGS_history_bin_size_ms),
                                       milliseconds(FLAGS_period_duration_ms),
                                       kLongFlowCount));

  auto short_and_long_flow_groups = AddFlows(kLongFlowCount);
  TCPFlowGroup& short_flow_group = short_and_long_flow_groups.first;
  TCPFlowGroup& long_flow_group = short_and_long_flow_groups.second;
  SetConstantRate(total_rate, kLongFlowCount, &long_flow_group);
  container->AddTCPFlowGroup({src, dst}, short_flow_group);
  container->AddTCPFlowGroup({src, dst}, long_flow_group);
}

// A global variable that will keep a reference to the event queue, useful for
// logging, as the logging handler only accepts a C-style function pointer.
static nc::EventQueue* event_queue_global_ptr;

void CustomLogHandler(nc::LogLevel level, const char* filename, int line,
                      const std::string& message, nc::LogColor color) {
  uint64_t time_as_ms = event_queue_global_ptr->TimeToRawMillis(
      event_queue_global_ptr->CurrentTime());
  std::string new_message = nc::StrCat(time_as_ms, "ms ", message);
  nc::DefaultLogHandler(level, filename, line, new_message, color);
}

int main(int argc, char** argv) {
  gflags::ParseCommandLineFlags(&argc, &argv, true);
  nc::metrics::InitMetrics();

  // The event queue.
  nc::SimTimeEventQueue event_queue;
  event_queue_global_ptr = &event_queue;
  nc::SetLogHandler(CustomLogHandler);

  auto timestamp_provider =
      ::nc::make_unique<nc::metrics::SimTimestampProvider>(&event_queue);
  nc::metrics::DefaultMetricManager()->set_timestamp_provider(
      std::move(timestamp_provider));

  nc::net::GraphBuilder builder = nc::net::GenerateLadder(
      4, Bandwidth::FromGBitsPerSecond(10.0), milliseconds(5), 0.1,
      {milliseconds(1), milliseconds(5), milliseconds(20), milliseconds(50)});
  nc::net::GraphStorage graph(builder);

  ctr::PathProvider path_provider(&graph);
  std::unique_ptr<ctr::Optimizer> opt;
  if (FLAGS_opt == "CTR") {
    opt = nc::make_unique<ctr::CTROptimizer>(&path_provider, 0.98, true, false);
  } else if (FLAGS_opt == "B4") {
<<<<<<< HEAD
    opt = nc::make_unique<ctr::B4Optimizer>(&path_provider, false, 0.92);
=======
    opt = nc::make_unique<ctr::B4Optimizer>(&path_provider, false, 0.98);
>>>>>>> 0e6195cd
  } else if (FLAGS_opt == "B4(P)") {
    opt = nc::make_unique<ctr::B4Optimizer>(&path_provider, true, 0.98);
  } else if (FLAGS_opt == "MinMax") {
    opt = nc::make_unique<ctr::MinMaxOptimizer>(&path_provider, 0.98, false);
  } else if (FLAGS_opt == "MinMaxLD") {
    opt = nc::make_unique<ctr::MinMaxOptimizer>(&path_provider, 0.98, true);
  } else if (FLAGS_opt == "SP") {
    opt = nc::make_unique<ctr::ShortestPathOptimizer>(&path_provider);
  }

  ctr::MeanScaleEstimatorFactory estimator_factory(
      {1.1, FLAGS_decay_factor, FLAGS_decay_factor, 10});
  ctr::RoutingSystemConfig routing_system_config;
  ctr::RoutingSystem routing_system(routing_system_config, opt.get(),
                                    &estimator_factory);

  nc::net::IPAddress controller_ip(100);
  nc::net::IPAddress device_ip_base(20000);
  nc::net::IPAddress tldr_ip_base(30000);
  nc::net::IPAddress flow_group_ip_base(40000);
  nc::net::DevicePortNumber enter_port(4000);
  nc::net::DevicePortNumber exit_port(5000);

  std::chrono::milliseconds tcp_rto_timer_period(10);
  std::chrono::milliseconds round_duration(FLAGS_period_duration_ms);
  std::chrono::milliseconds poll_period(FLAGS_history_bin_size_ms);

  ctr::controller::Controller controller(controller_ip, &routing_system,
                                         &event_queue, &graph);
  ctr::controller::NetworkContainerConfig containter_config(
      device_ip_base, tldr_ip_base, flow_group_ip_base, enter_port, exit_port,
      std::chrono::milliseconds(100), tcp_rto_timer_period, false);
  containter_config.tcp_config.inital_cwnd_size = FLAGS_tcp_initial_cwnd_pkts;
  containter_config.tcp_config.simulate_initial_handshake =
      FLAGS_simulate_initial_handshake;

  nc::ThresholdEnforcerPolicy te_policy;
  ctr::TLDRConfig tldr_config(te_policy, {}, nc::htsim::kWildIPAddress,
                              nc::htsim::kWildIPAddress, controller_ip,
                              round_duration, poll_period, 100);
  ctr::controller::NetworkContainer network_container(
      containter_config, tldr_config, &graph, &controller, &event_queue);

  // Records per-path stats.
  ctr::InputPacketObserver packet_observer(network_container.controller(),
                                           std::chrono::milliseconds(10),
                                           &event_queue);

  ctr::DefaultDeviceFactory device_factory;
  network_container.AddElementsFromGraph(&device_factory, &packet_observer);

  AddTopStream(&network_container);
  AddBottomStream("N2", "N3", &network_container);
  AddBottomStream("N6", "N7", &network_container);
  AddBottomStream("N10", "N11", &network_container);

  network_container.InitAggregatesInController();

  ctr::NetInstrument net_instrument(network_container.internal_queues(),
                                    network_container.flow_group_tcp_sources(),
                                    std::chrono::milliseconds(10),
                                    &event_queue);
  nc::htsim::ProgressIndicator progress_indicator(
      std::chrono::milliseconds(100), &event_queue);
  event_queue.RunAndStopIn(std::chrono::seconds(FLAGS_duration_sec));
  nc::metrics::DefaultMetricManager()->PersistAllMetrics();
}<|MERGE_RESOLUTION|>--- conflicted
+++ resolved
@@ -213,11 +213,7 @@
   if (FLAGS_opt == "CTR") {
     opt = nc::make_unique<ctr::CTROptimizer>(&path_provider, 0.98, true, false);
   } else if (FLAGS_opt == "B4") {
-<<<<<<< HEAD
-    opt = nc::make_unique<ctr::B4Optimizer>(&path_provider, false, 0.92);
-=======
     opt = nc::make_unique<ctr::B4Optimizer>(&path_provider, false, 0.98);
->>>>>>> 0e6195cd
   } else if (FLAGS_opt == "B4(P)") {
     opt = nc::make_unique<ctr::B4Optimizer>(&path_provider, true, 0.98);
   } else if (FLAGS_opt == "MinMax") {
