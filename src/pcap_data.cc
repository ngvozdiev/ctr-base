--- conflicted
+++ resolved
@@ -28,21 +28,7 @@
 
 namespace ctr {
 
-<<<<<<< HEAD
 constexpr size_t PcapDataTrace::kFlowCacheSize;
-=======
-constexpr size_t PcapDataTrace::kCacheSize;
-
-void TrimmedPcapDataTraceBin::Combine(const TrimmedPcapDataTraceBin& other,
-                                      double fraction) {
-  bytes += other.bytes * fraction;
-  uint16_t prev = flows_enter;
-  flows_enter += other.flows_enter * fraction;
-  if (flows_enter < prev) {
-    flows_enter = std::numeric_limits<uint16_t>::max();
-  }
-}
->>>>>>> 5719e287
 
 void TrimmedPcapDataTraceBin::Combine(const TrimmedPcapDataTraceBin& other) {
   bytes += other.bytes;
@@ -674,6 +660,12 @@
   CHECK(!traces_.empty());
 }
 
+BinSequence::BinSequence(std::vector<TraceAndSlice>::const_iterator from,
+                         std::vector<TraceAndSlice>::const_iterator to)
+    : traces_(from, to) {
+  CHECK(!traces_.empty());
+}
+
 void BinSequence::Combine(const BinSequence& other) {
   CHECK(other.bin_size() == bin_size());
 
@@ -703,13 +695,8 @@
 nc::net::Bandwidth BinSequence::MaxRate() const {
   using namespace std::chrono;
 
-<<<<<<< HEAD
   uint32_t max_bytes = 0;
   size_t count = bin_count();
-=======
-  size_t count = bin_count();
-  uint64_t max_bytes = 0;
->>>>>>> 5719e287
   for (const TraceAndSlice& trace_and_slice : traces_) {
     const PcapDataTrace* trace = trace_and_slice.trace;
     TraceSliceIndex slice = trace_and_slice.slice;
@@ -732,24 +719,47 @@
   return nc::net::Bandwidth::FromBitsPerSecond(bits_per_second);
 }
 
+PBBinSequence BinSequence::ToProtobuf() const {
+  PBBinSequence out;
+  for (const TraceAndSlice& trace_and_slice : traces_) {
+    PBTraceAndSlice* trace_and_slice_pb = out.add_traces_and_slices();
+    *trace_and_slice_pb->mutable_id() =
+        trace_and_slice.trace->id().ToProtobuf();
+    trace_and_slice_pb->set_slice_index(trace_and_slice.slice);
+    trace_and_slice_pb->set_start_bin(trace_and_slice.start_bin);
+    trace_and_slice_pb->set_end_bin(trace_and_slice.end_bin);
+  }
+
+  return out;
+}
+
 const std::chrono::microseconds BinSequence::bin_size() const {
   CHECK(!traces_.empty());
   return traces_.front().trace->base_bin_size();
 }
 
-std::vector<double> BinSequence::Residuals(nc::net::Bandwidth rate) const {
+std::chrono::milliseconds BinSequence::SimulateQueue(
+    nc::net::Bandwidth rate) const {
   double rate_Bps = rate.bps() / 8.0;
   double bins_in_second =
       1.0 / std::chrono::duration<double>(bin_size()).count();
   double bytes_per_bin = rate_Bps / bins_in_second;
 
+  double max_queue_size_bytes = 0;
   std::vector<TrimmedPcapDataTraceBin> bins = AccumulateBinsPrivate(1);
-  std::vector<double> out(bins.size());
+  double queue_size_bytes = 0;
   for (size_t i = 0; i < bins.size(); ++i) {
-    out[i] = (bins[i].bytes - bytes_per_bin) / bytes_per_bin;
-  }
-
-  return out;
+    max_queue_size_bytes = std::max(max_queue_size_bytes, queue_size_bytes);
+
+    queue_size_bytes += bins[i].bytes;
+    queue_size_bytes -= bytes_per_bin;
+
+    queue_size_bytes = std::max(queue_size_bytes, 0.0);
+  }
+
+  double max_queue_size_sec = max_queue_size_bytes / rate_Bps;
+  return std::chrono::milliseconds(
+      static_cast<uint64_t>(max_queue_size_sec * 1000));
 }
 
 AggregateHistory BinSequence::GenerateHistory(
@@ -766,11 +776,11 @@
   return {bins_for_history, history_bin_size, flow_count};
 }
 
-std::vector<BinSequence> BinSequence::SplitOrDie(
+std::vector<std::unique_ptr<BinSequence>> BinSequence::SplitOrDie(
     const std::vector<double>& fractions) const {
   double total = std::accumulate(fractions.begin(), fractions.end(), 0.0);
   CHECK(total <= 1);
-  std::vector<BinSequence> out;
+  std::vector<std::unique_ptr<BinSequence>> out;
 
   double cumulative = 0;
   size_t i = 0;
@@ -782,13 +792,18 @@
       new_traces.emplace_back(traces_[i]);
     }
 
-    out.emplace_back(new_traces);
+    if (new_traces.empty()) {
+      out.emplace_back();
+    } else {
+      out.emplace_back(nc::make_unique<BinSequence>(new_traces));
+    }
   }
 
   return out;
 }
 
-BinSequence BinSequence::CutFromStart(size_t offset_from_start) const {
+std::unique_ptr<BinSequence> BinSequence::CutFromStart(
+    size_t offset_from_start) const {
   size_t count = bin_count();
   CHECK(count >= offset_from_start) << count << " vs " << offset_from_start;
 
@@ -797,10 +812,10 @@
     trace_and_slice.end_bin = trace_and_slice.start_bin + offset_from_start;
   }
 
-  return {new_traces};
-}
-
-BinSequence BinSequence::CutFromStart(
+  return nc::make_unique<BinSequence>(new_traces);
+}
+
+std::unique_ptr<BinSequence> BinSequence::CutFromStart(
     std::chrono::microseconds duration) const {
   std::chrono::microseconds bin_size_micros = bin_size();
   CHECK(duration.count() % bin_size_micros.count() == 0);
@@ -808,7 +823,7 @@
   return CutFromStart(bin_count);
 }
 
-BinSequence BinSequence::Offset(size_t offset) const {
+std::unique_ptr<BinSequence> BinSequence::Offset(size_t offset) const {
   size_t count = bin_count();
   CHECK(count >= offset);
 
@@ -817,7 +832,7 @@
     trace_and_slice.start_bin += offset;
   }
 
-  return {new_traces};
+  return nc::make_unique<BinSequence>(new_traces);
 }
 
 std::vector<TrimmedPcapDataTraceBin> BinSequence::AccumulateBins(
@@ -892,13 +907,20 @@
   return out;
 }
 
-BinSequence PcapDataTrace::ToSequence(const TraceSliceSet& slices) const {
+std::vector<BinSequence::TraceAndSlice> PcapDataTrace::TracesAndSlices(
+    const TraceSliceSet& slices, std::chrono::milliseconds time_offset) const {
+  using namespace std::chrono;
+  size_t bin_offset = time_offset.count() /
+                      duration_cast<milliseconds>(base_bin_size()).count();
+  CHECK(bin_offset < trace_pb_.bin_count());
+
   std::vector<BinSequence::TraceAndSlice> traces_and_slices;
   for (TraceSliceIndex slice : slices) {
-    traces_and_slices.push_back({this, slice, 0, trace_pb_.bin_count()});
-  }
-
-  return {traces_and_slices};
+    traces_and_slices.push_back(
+        {this, slice, bin_offset, trace_pb_.bin_count()});
+  }
+
+  return traces_and_slices;
 }
 
 std::string PcapDataTrace::Summary() const {
@@ -910,7 +932,7 @@
                           trace_pb_.bin_size_micros(), trace_pb_.bin_count(),
                           trace_pb_.split_count());
 
-  BinSequence bin_sequence = ToSequence(AllSlices());
+  BinSequence bin_sequence(TracesAndSlices(AllSlices()));
   uint64_t total_bytes;
   uint64_t total_packets;
   std::tie(total_bytes, total_packets) = bin_sequence.TotalBytesAndPackets();
@@ -936,64 +958,194 @@
   return nc::Join(out, "\n");
 }
 
-BinSequence BinsAtRate(nc::net::Bandwidth target_rate,
-                       std::chrono::microseconds init_window,
-                       BinSequenceGenerator* sequence_generator) {
-  nc::net::Bandwidth rate_remaining = target_rate;
-
+std::unique_ptr<BinSequence> PcapTraceStore::BinSequenceFromProtobufOrDie(
+    const PBBinSequence& sequence_pb) const {
+  std::vector<BinSequence::TraceAndSlice> traces_and_slices;
+  for (const auto& trace_and_slice_pb : sequence_pb.traces_and_slices()) {
+    TraceId id(trace_and_slice_pb.id());
+    TraceSliceIndex slice(trace_and_slice_pb.slice_index());
+    size_t from = trace_and_slice_pb.start_bin();
+    size_t to = trace_and_slice_pb.end_bin();
+
+    const PcapDataTrace* trace_ptr = nc::FindOrDie(traces_, id).get();
+    CHECK(trace_ptr->AllSlices().Contains(slice));
+    CHECK(from <= to);
+    CHECK(to <= trace_ptr->ToProtobuf().bin_count())
+        << to << " vs " << trace_ptr->ToProtobuf().bin_count();
+
+    traces_and_slices.push_back({trace_ptr, slice, from, to});
+  }
+
+  return nc::make_unique<BinSequence>(traces_and_slices);
+}
+
+std::unique_ptr<BinSequence> PcapTraceStore::ExtendBinSequence(
+    const BinSequence& bin_sequence) const {
+  std::vector<BinSequence::TraceAndSlice> extended;
+  for (const BinSequence::TraceAndSlice& trace_and_slice :
+       bin_sequence.traces()) {
+    extended.emplace_back(trace_and_slice);
+
+    uint64_t max_bin_count = trace_and_slice.trace->ToProtobuf().bin_count();
+    extended.back().end_bin = max_bin_count;
+  }
+
+  return nc::make_unique<BinSequence>(extended);
+}
+
+void PcapTraceFitStore::AddToStore(nc::net::Bandwidth rate,
+                                   const BinSequence& bin_sequence,
+                                   const std::string& output_file) {
+  std::chrono::milliseconds queue_size = bin_sequence.SimulateQueue(rate);
+  nc::net::Bandwidth mean_rate = bin_sequence.MeanRate();
+
+  PBTracesToFitRate traces_to_fit_rate_pb;
+  *traces_to_fit_rate_pb.mutable_bin_sequence() = bin_sequence.ToProtobuf();
+  traces_to_fit_rate_pb.set_max_queue_size_ms(queue_size.count());
+  traces_to_fit_rate_pb.set_rate_mbps(rate.Mbps());
+  traces_to_fit_rate_pb.set_mean_rate_mbps(mean_rate.Mbps());
+
+  LOG(INFO) << "Adding " << traces_to_fit_rate_pb.DebugString() << " to "
+            << output_file;
+
+  auto output_stream = GetOutputStream(output_file, true);
+  CHECK(WriteDelimitedTo(traces_to_fit_rate_pb, output_stream.get()));
+  output_stream->Close();
+  output_stream.reset();
+}
+
+PcapTraceFitStore::PcapTraceFitStore(const std::string& file,
+                                     const PcapTraceStore* store)
+    : store_(store) {
+  auto input_stream = GetInputStream(file, 0);
+  input_stream->SetCloseOnDelete(true);
+
+  while (true) {
+    PBTracesToFitRate traces_to_fit_rate_pb;
+    google::protobuf::io::CodedInputStream coded_input(input_stream.get());
+    if (!ReadDelimitedFrom(&traces_to_fit_rate_pb, &coded_input)) {
+      break;
+    }
+
+    nc::net::Bandwidth rate = nc::net::Bandwidth::FromMBitsPerSecond(
+        traces_to_fit_rate_pb.rate_mbps());
+    LOG(INFO) << "Loaded traces that fit " << rate.Mbps();
+    std::unique_ptr<BinSequence> bin_sequence =
+        store_->BinSequenceFromProtobufOrDie(
+            traces_to_fit_rate_pb.bin_sequence());
+    rate_to_bin_sequence_[rate].emplace_back(std::move(bin_sequence));
+  }
+}
+
+std::unique_ptr<BinSequence> PcapTraceFitStore::GetBinSequence(
+    nc::net::Bandwidth bw, nc::net::Bandwidth threshold) {
+  CHECK(bw > threshold);
+  nc::net::Bandwidth to_look_for = bw - threshold;
+  auto it = rate_to_bin_sequence_.upper_bound(to_look_for);
+  if (it == rate_to_bin_sequence_.end()) {
+    return {};
+  }
+
+  // 'it' will be greater or equal to to_look_for.
+  nc::net::Bandwidth delta = it->first - to_look_for;
+  if (delta > threshold * 2) {
+    return {};
+  }
+
+  for (std::unique_ptr<BinSequence>& bin_sequence : it->second) {
+    if (bin_sequence) {
+      return std::move(bin_sequence);
+    }
+  }
+
+  return {};
+}
+
+// Performs binary search to pick a offset as large as possible into
+// traces_and_slices.
+static void PickRecursive(
+    const std::vector<BinSequence::TraceAndSlice>& traces_and_slices,
+    std::chrono::microseconds initial_window, nc::net::Bandwidth target_rate,
+    size_t from, size_t to, std::unique_ptr<BinSequence>* out,
+    nc::net::Bandwidth* out_rate) {
+  size_t delta = (to - from) / 2;
+  if (delta == 0) {
+    return;
+  }
+
+  size_t offset = from + delta;
+  auto new_sequence = nc::make_unique<BinSequence>(
+      traces_and_slices.begin(), std::next(traces_and_slices.begin(), offset));
+
+  std::unique_ptr<BinSequence> bin_sequence =
+      new_sequence->CutFromStart(initial_window);
+  std::chrono::milliseconds max_queue_size =
+      bin_sequence->SimulateQueue(target_rate);
+
+  if (max_queue_size > std::chrono::milliseconds(10)) {
+    LOG(ERROR) << "Offset " << offset << " max queue size "
+               << max_queue_size.count() << "ms";
+    PickRecursive(traces_and_slices, initial_window, target_rate, from, offset,
+                  out, out_rate);
+  } else {
+    nc::net::Bandwidth mean_rate = bin_sequence->MeanRate();
+    if (*out_rate < mean_rate) {
+      *out_rate = mean_rate;
+      *out = std::move(bin_sequence);
+    }
+
+    LOG(ERROR) << "Offset " << offset << " max queue size "
+               << max_queue_size.count() << "ms mean " << mean_rate.Mbps()
+               << "Mbps";
+    PickRecursive(traces_and_slices, initial_window, target_rate, offset, to,
+                  out, out_rate);
+  }
+}
+
+static std::unique_ptr<BinSequence> PickOrDie(
+    const std::vector<BinSequence::TraceAndSlice>& traces_and_slices,
+    std::chrono::microseconds initial_window, nc::net::Bandwidth target_rate) {
+  nc::net::Bandwidth rate = nc::net::Bandwidth::Zero();
   std::unique_ptr<BinSequence> out;
-  while (true) {
-    BinSequence sequence = sequence_generator->Next();
-    std::chrono::microseconds bin_size = sequence.bin_size();
-    size_t bin_count = init_window.count() / bin_size.count();
-    CHECK(bin_count > 0);
-
-    BinSequence sub_sequence = sequence.CutFromStart(bin_count);
-    nc::net::Bandwidth rate = sub_sequence.MaxRate();
-    LOG(INFO) << "About to add " << rate.Mbps() << "Mbps remaining "
-              << rate_remaining.Mbps() << "Mbps target " << target_rate.Mbps()
-              << "Mbps";
-
-    if (rate <= rate_remaining) {
-      rate_remaining -= rate;
-      if (out) {
-        out->Combine(sequence);
-      } else {
-        out = nc::make_unique<BinSequence>(sequence);
-      }
-
-      continue;
-    }
-
-    for (size_t i = 1; i < 101; ++i) {
-      double fraction = i * 0.01;
-      BinSequence new_sequence = sequence.SplitOrDie({fraction})[0];
-      LOG(INFO) << "Will split " << fraction << " new sequence "
-                << new_sequence.MaxRate().Mbps() << "Mbps mean "
-                << new_sequence.MeanRate().Mbps() << "Mbps";
-    }
-
-    double fraction = rate_remaining / rate;
-    BinSequence new_sequence = sequence.SplitOrDie({fraction})[0];
-    LOG(INFO) << "Will split " << fraction << " new sequence "
-              << new_sequence.MaxRate().Mbps() << "Mbps expected "
-              << (rate * fraction).Mbps() << "Mbps";
-    if (out) {
-      out->Combine(new_sequence);
-    } else {
-      out = nc::make_unique<BinSequence>(new_sequence);
-    }
-
-    break;
-  }
-
-  return *out;
-}
-
-BinSequence BinSequenceGenerator::Next() {
-  const BinSequence& trace_to_offset = initial_list_[i_ % initial_list_.size()];
-  size_t step_count = i_++ / initial_list_.size();
-  return trace_to_offset.Offset(step_count * offset_step_);
+  PickRecursive(traces_and_slices, initial_window, target_rate, 0,
+                traces_and_slices.size(), &out, &rate);
+
+  if (!out) {
+    // We were unable to find even a single slice that would yield low queues,
+    // will just pick the first one and hope for the best.
+    out = nc::make_unique<BinSequence>(traces_and_slices.begin(),
+                                       std::next(traces_and_slices.begin(), 1));
+    LOG(ERROR) << "Unable to pick traces to fit " << target_rate.Mbps()
+               << " instead picked mean " << out->MeanRate().Mbps()
+               << "Mbps max " << out->MaxRate().Mbps() << "Mbps";
+  }
+
+  return out;
+}
+
+BinSequenceGenerator::BinSequenceGenerator(
+    const std::vector<const PcapDataTrace*>& all_traces,
+    const std::vector<std::chrono::milliseconds>& offsets, size_t seed)
+    : rnd_(seed) {
+  for (const PcapDataTrace* trace : all_traces) {
+    for (std::chrono::milliseconds offset : offsets) {
+      std::vector<BinSequence::TraceAndSlice> traces_and_slices =
+          trace->TracesAndSlices(trace->AllSlices(), offset);
+      all_traces_and_slices_.insert(all_traces_and_slices_.end(),
+                                    traces_and_slices.begin(),
+                                    traces_and_slices.end());
+    }
+  }
+}
+
+std::unique_ptr<BinSequence> BinSequenceGenerator::Next(
+    nc::net::Bandwidth target_rate, std::chrono::microseconds init_window) {
+  std::vector<BinSequence::TraceAndSlice> all_traces_and_slices_cpy =
+      all_traces_and_slices_;
+  std::shuffle(all_traces_and_slices_cpy.begin(),
+               all_traces_and_slices_cpy.end(), rnd_);
+
+  return PickOrDie(all_traces_and_slices_cpy, init_window, target_rate);
 }
 
 }  // namespace e2e