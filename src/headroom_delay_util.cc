#include <gflags/gflags.h>
#include <chrono>
#include <iostream>
#include <memory>
#include <tuple>
#include <type_traits>
#include <vector>

#include "ncode_common/src/common.h"
#include "ncode_common/src/logging.h"
#include "ncode_common/src/lp/demand_matrix.h"
#include "ncode_common/src/net/net_common.h"
#include "ncode_common/src/thread_runner.h"
#include "common.h"
#include "metrics/metrics.h"
#include "opt/ctr.h"
#include "opt/path_provider.h"
#include "opt_eval.h"

using namespace std::chrono;

DEFINE_uint64(threads, 4, "Number of parallel threads to run");
DEFINE_double(stride_size, 0.2, "How much to increase headroom each iteration");

static auto* stride_size_metric =
    nc::metrics::DefaultMetricManager() -> GetThreadSafeMetric<double>(
        "stride_size", "How much further from 1.0 each step is");

static auto* total_delay_fraction =
    nc::metrics::DefaultMetricManager()
        -> GetThreadSafeMetric<double, std::string, std::string>(
            "total_delay_fraction", "Fraction of total delay at no headroom",
            "Topology", "Traffic matrix");


<<<<<<< HEAD
  const nc::lp::DemandMatrix& demand_matrix = *(input.demand_matrix);
  const nc::net::GraphStorage* graph = demand_matrix.graph();

  const std::string& top_file = input.topology_file;
  const std::string& tm_file = input.tm_file;

  auto tm = TrafficMatrix::ProportionalFromDemandMatrix(demand_matrix);
  std::vector<double> values;
  for (double link_multiplier = 1.0; link_multiplier > 0.0;
       link_multiplier -= FLAGS_stride_size) {
    PathProvider path_provider(graph);
    CTROptimizer ctr_optimizer(&path_provider, link_multiplier, false, false);
    std::unique_ptr<RoutingConfiguration> routing = ctr_optimizer.Optimize(*tm);

    double max_utilization = routing->MaxLinkUtilization();
    LOG_IF(INFO, verbose) << "link multiplier " << link_multiplier
                          << " max utilization " << max_utilization
                          << " scale factor "
                          << demand_matrix.MaxCommodityScaleFractor(
                                 link_multiplier);

    if (max_utilization > link_multiplier + 0.001) {
      break;
    }

    double value = duration_cast<milliseconds>(routing->TotalPerFlowDelay()).count();
    values.emplace_back(value);
  }

  // The lowest delay is achieved at link_multiplier=1.0. Will normalize
  // everything by that.
  CHECK(!values.empty());
  double lowest_delay = values.front();
  auto* metric_handle = total_delay_fraction->GetHandle(top_file, tm_file);
  for (auto value : values) {
    metric_handle->AddValue(value / lowest_delay);
  }
}
=======
>>>>>>> e1d99ffa

using TopologyAndMatrix = std::tuple<std::string, std::string, double>;
int main(int argc, char** argv) {
  gflags::ParseCommandLineFlags(&argc, &argv, true);
  nc::metrics::InitMetrics();
  stride_size_metric->GetHandle()->AddValue(FLAGS_stride_size);

  // Will switch off timestamps.
  auto timestamp_provider =
      ::nc::make_unique<nc::metrics::NullTimestampProvider>();
  nc::metrics::DefaultMetricManager()->set_timestamp_provider(
      std::move(timestamp_provider));

  std::vector<std::unique_ptr<nc::net::GraphStorage>> graphs;
  std::vector<ctr::OptEvalInput> to_process;
  std::tie(graphs, to_process) = ctr::GetOptEvalInputs();

  nc::RunInParallel<ctr::OptEvalInput>(
      to_process, [&to_process](const ctr::OptEvalInput& input) {
        HeadroomVsDelayEval(input, to_process.size() == 1);
      }, FLAGS_threads);
}<|MERGE_RESOLUTION|>--- conflicted
+++ resolved
@@ -33,7 +33,7 @@
             "Topology", "Traffic matrix");
 
 
-<<<<<<< HEAD
+
   const nc::lp::DemandMatrix& demand_matrix = *(input.demand_matrix);
   const nc::net::GraphStorage* graph = demand_matrix.graph();
 
@@ -72,8 +72,6 @@
     metric_handle->AddValue(value / lowest_delay);
   }
 }
-=======
->>>>>>> e1d99ffa
 
 using TopologyAndMatrix = std::tuple<std::string, std::string, double>;
 int main(int argc, char** argv) {
