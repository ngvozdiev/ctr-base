--- conflicted
+++ resolved
@@ -40,6 +40,8 @@
 DEFINE_string(traffic_matrix, "", "A file with a traffic matrix");
 DEFINE_string(pcap_trace_store, "trace_store.pb",
               "A file with information about .pcap traces");
+DEFINE_string(pcap_trace_fit_store, "trace_store_fit.pb",
+              "A file with a series of PBTraceToFitRate protobufs");
 DEFINE_uint64(period_duration_ms, 60000, "Length of the period");
 DEFINE_uint64(history_bin_size_ms, 100, "How big each history bin is");
 DEFINE_double(decay_factor, 0.0, "How quickly to decay prediction");
@@ -102,11 +104,11 @@
   return out;
 }
 
-static uint64_t FlowCountFromBinsSequence(ctr::BinSequence* bin_sequence) {
+static uint64_t FlowCountFromBinsSequence(
+    const ctr::BinSequence& bin_sequence) {
   std::vector<uint64_t> syns;
 
-  for (const auto& bin :
-       bin_sequence->AccumulateBins(bin_sequence->bin_size())) {
+  for (const auto& bin : bin_sequence.AccumulateBins(bin_sequence.bin_size())) {
     syns.emplace_back(bin.flows_enter);
   }
 
@@ -114,22 +116,25 @@
 }
 
 static void HandleDefault(
-    const std::map<ctr::AggregateId, ctr::BinSequence>& initial_sequences,
     const std::map<ctr::AggregateId, size_t>& tracer_flow_counts,
-    const nc::net::GraphStorage& graph, nc::net::DevicePortNumber enter_port,
-    milliseconds poll_period, milliseconds round_duration,
-    nc::EventQueue* event_queue,
+    const nc::net::GraphStorage& graph,
+    std::map<ctr::AggregateId, std::unique_ptr<ctr::BinSequence>>&&
+        initial_sequences,
+    nc::net::DevicePortNumber enter_port, milliseconds poll_period,
+    milliseconds round_duration, nc::EventQueue* event_queue,
     ctr::controller::NetworkContainer* network_container) {
   // Will first add aggregates and populate the device factory.
   ctr::MockSimDeviceFactory device_factory(enter_port, event_queue);
-  for (const auto& id_and_bin_sequence : initial_sequences) {
+  for (auto& id_and_bin_sequence : initial_sequences) {
     const ctr::AggregateId& id = id_and_bin_sequence.first;
-    const ctr::BinSequence& bin_sequence = id_and_bin_sequence.second;
-    ctr::BinSequence from_start = bin_sequence.CutFromStart(round_duration);
-
-    uint64_t flow_count = FlowCountFromBinsSequence(&from_start);
+    std::unique_ptr<ctr::BinSequence>& bin_sequence =
+        id_and_bin_sequence.second;
+    std::unique_ptr<ctr::BinSequence> from_start =
+        bin_sequence->CutFromStart(round_duration);
+
+    uint64_t flow_count = FlowCountFromBinsSequence(*from_start);
     ctr::AggregateHistory init_history =
-        from_start.GenerateHistory(poll_period, flow_count);
+        from_start->GenerateHistory(poll_period, flow_count);
 
     nc::htsim::MatchRuleKey key_for_aggregate =
         network_container->AddAggregate(id, init_history);
@@ -137,7 +142,7 @@
     // Will add the bin sequence to the source device.
     const std::string& src_device_id = graph.GetNode(id.src())->id();
     device_factory.AddBinSequence(src_device_id, key_for_aggregate,
-                                  bin_sequence);
+                                  std::move(bin_sequence));
 
     // Will also add the reverse aggregate for ACKs.
     auto ack_history =
@@ -177,48 +182,6 @@
   event_queue->RunAndStopIn(seconds(FLAGS_duration_sec));
 }
 
-<<<<<<< HEAD
-=======
-static void HandleQuick(
-    const std::map<ctr::AggregateId, ctr::BinSequence>& initial_sequences,
-    const nc::net::GraphStorage& graph, milliseconds poll_period,
-    milliseconds round_duration, nc::EventQueue* event_queue,
-    ctr::controller::NetworkContainer* network_container) {
-  // Will first add aggregates and populate the device factory.
-  ctr::MockDeviceFactory device_factory(network_container->controller());
-  for (const auto& id_and_bin_sequence : initial_sequences) {
-    const ctr::AggregateId& id = id_and_bin_sequence.first;
-    const ctr::BinSequence& bin_sequence = id_and_bin_sequence.second;
-    ctr::BinSequence from_start = bin_sequence.CutFromStart(round_duration);
-
-    uint64_t flow_count = FlowCountFromBinsSequence(&from_start);
-    ctr::AggregateHistory init_history =
-        from_start.GenerateHistory(poll_period, flow_count);
-
-    nc::htsim::MatchRuleKey key_for_aggregate =
-        network_container->AddAggregate(id, init_history);
-
-    // Will add the bin sequence to the source device.
-    const std::string& src_device_id = graph.GetNode(id.src())->id();
-    device_factory.AddBinSequence(src_device_id, key_for_aggregate,
-                                  bin_sequence);
-  }
-
-  // Records per-path stats.
-  ctr::InputPacketObserver packet_observer(network_container->controller(),
-                                           milliseconds(10), event_queue);
-
-  // Now that the device factory is ready, we can initialize the container.
-  network_container->AddElementsFromGraph(&device_factory, &packet_observer);
-  network_container->InitAggregatesInController();
-
-  ctr::NetInstrument net_instrument(network_container->internal_queues(),
-                                    network_container->flow_group_tcp_sources(),
-                                    milliseconds(10), event_queue);
-  event_queue->RunAndStopIn(seconds(FLAGS_duration_sec));
-}
-
->>>>>>> 5719e287
 int main(int argc, char** argv) {
   gflags::ParseCommandLineFlags(&argc, &argv, true);
   nc::metrics::InitMetrics();
@@ -251,11 +214,8 @@
   }
 
   ctr::PcapTraceStore trace_store(FLAGS_pcap_trace_store);
-  std::vector<ctr::BinSequence> all_bin_sequences;
-  for (const ctr::PcapDataTrace* trace : trace_store.AllTraces()) {
-    all_bin_sequences.emplace_back(trace->ToSequence(trace->AllSlices()));
-  }
-  ctr::BinSequenceGenerator bin_sequence_generator(all_bin_sequences, 1000);
+  ctr::PcapTraceFitStore trace_fit_store(FLAGS_pcap_trace_fit_store,
+                                         &trace_store);
 
   std::unique_ptr<nc::lp::DemandMatrix> demand_matrix =
       nc::lp::DemandMatrix::LoadRepetitaOrDie(
@@ -264,19 +224,24 @@
   demand_matrix = demand_matrix->Scale(FLAGS_tm_scale);
 
   size_t i = -1;
-  std::map<ctr::AggregateId, ctr::BinSequence> initial_sequences;
+  std::map<ctr::AggregateId, std::unique_ptr<ctr::BinSequence>>
+      initial_sequences;
   for (const auto& matrix_element : demand_matrix->elements()) {
-    ctr::BinSequence bin_sequence = ctr::BinsAtRate(
-        matrix_element.demand, milliseconds(FLAGS_period_duration_ms),
-        &bin_sequence_generator);
+    LOG(INFO) << "Looking for traces to match " << matrix_element.demand.Mbps()
+              << "Mbps";
+    std::unique_ptr<ctr::BinSequence> bin_sequence =
+        trace_fit_store.GetBinSequence(matrix_element.demand);
+    CHECK(bin_sequence);
+
+    std::unique_ptr<ctr::BinSequence> bin_sequence_extended =
+        trace_store.ExtendBinSequence(*bin_sequence);
 
     initial_sequences.emplace(
         std::piecewise_construct,
         std::forward_as_tuple(matrix_element.src, matrix_element.dst),
-        std::forward_as_tuple(bin_sequence));
+        std::forward_as_tuple(std::move(bin_sequence_extended)));
     LOG(INFO) << "Bin sequence " << ++i << " / "
               << demand_matrix->elements().size();
-    break;
   }
 
   ctr::PathProvider path_provider(&graph);
@@ -337,24 +302,11 @@
   ctr::controller::NetworkContainer network_container(
       containter_config, tldr_config, &graph, &controller, &event_queue);
 
-<<<<<<< HEAD
-  nc::htsim::ProgressIndicator progress_indicator(
-      std::chrono::milliseconds(100), &event_queue);
-
-  HandleDefault(initial_sequences, GetTCPTracerFlowCounts(*demand_matrix),
-                graph, enter_port, poll_period, round_duration, &event_queue,
-                &network_container);
-=======
   nc::htsim::ProgressIndicator progress_indicator(milliseconds(100),
                                                   &event_queue);
-  if (FLAGS_quick) {
-    HandleQuick(initial_sequences, graph, poll_period, round_duration,
-                &event_queue, &network_container);
-  } else {
-    HandleDefault(initial_sequences, GetTCPTracerFlowCounts(*demand_matrix),
-                  graph, enter_port, poll_period, round_duration, &event_queue,
-                  &network_container);
-  }
->>>>>>> 5719e287
+  HandleDefault(GetTCPTracerFlowCounts(*demand_matrix), graph,
+                std::move(initial_sequences), enter_port, poll_period,
+                round_duration, &event_queue, &network_container);
+
   nc::metrics::DefaultMetricManager()->PersistAllMetrics();
 }