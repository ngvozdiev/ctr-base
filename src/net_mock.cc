#include "net_mock.h"

#include <gflags/gflags.h>
#include <ncode/free_list.h>
#include <ncode/logging.h>
#include <ncode/map_util.h>
#include <limits>
#include <numeric>
#include <set>
#include <tuple>

#include "common.h"
#include "metrics/metrics.h"
#include "routing_system.h"

namespace ctr {

<<<<<<< HEAD
DEFINE_bool(precise_splits, false, "If true all splits will be precise");

static auto* link_utilization_metric =
    nc::metrics::DefaultMetricManager()
        -> GetUnsafeMetric<double, std::string, std::string>(
            "link_utilization", "Records per-link utilization", "Link source",
            "Link destination");

=======
>>>>>>> 48f1082f
void MockSimDevice::HandleStateUpdate(
    const nc::htsim::SSCPAddOrUpdate& update) {
  nc::htsim::MatchRule* rule = update.MutableRule();
  std::vector<const nc::htsim::MatchRuleAction*> rule_actions = rule->actions();

  const nc::htsim::MatchRuleKey& key = rule->key();
  AggregateState* state = nc::FindOrNull(states_, key);
  if (state == nullptr) {
    return;
  }

  state->rule = rule;
  double total_weight = 0;
  for (const nc::htsim::MatchRuleAction* action : rule_actions) {
    total_weight += action->weight();
  }

  std::vector<double> fractions;
  for (const nc::htsim::MatchRuleAction* action : rule_actions) {
    double fraction = action->weight() / total_weight;
    fractions.emplace_back(fraction);
  }

  std::vector<std::unique_ptr<BinSequence>> sub_sequences;
  sub_sequences = state->initial_bin_sequence->PreciseSplitOrDie(fractions);
  CHECK(sub_sequences.size() == fractions.size());

  // Each action in the rule is a separate path.
  std::set<nc::htsim::PacketTag> tags_in_actions;
  for (size_t i = 0; i < rule_actions.size(); ++i) {
    const nc::htsim::MatchRuleAction* action = rule_actions[i];

    nc::htsim::PacketTag tag = action->tag();
    CHECK(tag.IsNotZero());
    tags_in_actions.emplace(tag);

    PathState& path_state = state->paths[tag];
    path_state.bin_sequence = std::move(sub_sequences[i]);
    path_state.bins.clear();
  }

  // There should be no paths removed.
  for (const auto& tag_and_path_state : state->paths) {
    CHECK(nc::ContainsKey(tags_in_actions, tag_and_path_state.first));
  }
}

static nc::htsim::ActionStats* FindStatsForTagOrDie(
    std::vector<nc::htsim::ActionStats>* stats, nc::htsim::PacketTag tag) {
  for (auto& action_stats : *stats) {
    if (action_stats.tag == tag) {
      return &action_stats;
    }
  }

  LOG(FATAL) << "Could not find action stats";
  return nullptr;
}

void MockSimDevice::PostProcessStats(const nc::htsim::SSCPStatsRequest& request,
                                     nc::htsim::SSCPStatsReply* reply) {
  for (auto& key_and_state : states_) {
    const nc::htsim::MatchRuleKey& key = key_and_state.first;
    AggregateState& state = key_and_state.second;
    std::vector<nc::htsim::ActionStats>& stats_in_reply =
        nc::FindOrDie(reply->stats_mutable(), key);

    for (auto& tag_and_path : state.paths) {
      PathState& path_state = tag_and_path.second;
      if (request.include_flow_counts()) {
        nc::htsim::ActionStats* action_stats =
            FindStatsForTagOrDie(&stats_in_reply, tag_and_path.first);
        action_stats->flow_count =
            GetFlowCountFromSyns(path_state.syns.GetValues());
      }
    }
  }
}

void MockSimDevice::HandlePacket(nc::htsim::PacketPtr pkt) {
  using namespace nc::htsim;
  if (pkt->size_bytes() == 0) {
    // The packet is an SSCP message.
    uint8_t type = pkt->five_tuple().ip_proto().Raw();
    if (type == SSCPAddOrUpdate::kSSCPAddOrUpdateType) {
      SSCPAddOrUpdate* add_or_update_message =
          static_cast<SSCPAddOrUpdate*>(pkt.get());
      HandleStateUpdate(*add_or_update_message);
    }
  }

  Device::HandlePacket(std::move(pkt));
}

std::chrono::microseconds MockSimNetwork::GetBinSize() {
  // Will assume that all bin sizes are the same.
  for (const MockSimDevice* device : devices_) {
    if (device->states_.empty()) {
      continue;
    }

    const MockSimDevice::AggregateState& aggregate_state =
        device->states_.begin()->second;
    return aggregate_state.initial_bin_sequence->bin_size();
  }

  LOG(FATAL) << "No devices with aggregate state";
  return std::chrono::microseconds(0);
}

void MockSimNetwork::PrefetchBins(MockSimDevice::PathState* path_state) {
  CHECK(path_state->bin_sequence);
  const BinSequence& bin_sequence = *path_state->bin_sequence;
  std::unique_ptr<BinSequence> to_end =
      bin_sequence.CutFromStart(last_bin_count_ + kPrefetchSize);
  std::unique_ptr<BinSequence> period_sequence =
      to_end->Offset(last_bin_count_);
  std::vector<TrimmedPcapDataTraceBin> bins =
      period_sequence->AccumulateBins(GetBinSize(), &bin_cache_);
  CHECK(bins.size() == kPrefetchSize) << bins.size() << " vs " << kPrefetchSize;

  path_state->bins = std::move(bins);
  path_state->bins_cached_from = last_bin_count_;
}

void MockSimNetwork::AdvanceTimeToNextBin() {
  using namespace std::chrono;

  for (MockSimDevice* device : devices_) {
    for (auto& key_and_state : device->states_) {
      MockSimDevice::AggregateState& aggregate_state = key_and_state.second;

      size_t i = -1;
      for (auto& tag_and_path_state : aggregate_state.paths) {
        MockSimDevice::PathState& path_state = tag_and_path_state.second;
        if (!path_state.bin_sequence) {
          ++i;
          continue;
        }

        const std::vector<TrimmedPcapDataTraceBin>& bins = path_state.bins;
        size_t bin_index = last_bin_count_ + 1 - path_state.bins_cached_from;
        if (bin_index >= bins.size()) {
          PrefetchBins(&path_state);
          bin_index = last_bin_count_ + 1 - path_state.bins_cached_from;
          CHECK(bin_index < bins.size());
        }
        const TrimmedPcapDataTraceBin& bin = bins[bin_index];
        if (bin.bytes == 0) {
          continue;
        }

        path_state.syns.AddValue(bin.flows_enter);
        nc::htsim::PacketPtr pkt = GetDummyPacket(bin.bytes);
        const nc::htsim::MatchRuleAction* action =
            aggregate_state.rule->ExplicitChooseOrDie(*pkt, ++i);
        CHECK(action->weight() > 0) << "Action with zero weight chosen "
                                    << action->ToString() << " rule "
                                    << action->parent_rule()->ToString();

        nc::htsim::Port* port = device->FindOrCreatePort(default_enter_port_);
        device->HandlePacketWithAction(port, std::move(pkt), action);
      }
    }
  }

  ++last_bin_count_;
}

nc::htsim::PacketPtr MockSimNetwork::GetDummyPacket(uint32_t size) {
  nc::net::FiveTuple five_tuple(
      nc::net::IPAddress(9919), nc::net::IPAddress(9929), nc::net::kProtoUDP,
      nc::net::AccessLayerPort(9919), nc::net::AccessLayerPort(9929));
  return nc::GetFreeList<nc::htsim::UDPPacket>().New(
      five_tuple, size, event_queue_->CurrentTime());
}

uint64_t GetFlowCountFromSyns(const std::vector<uint64_t>& syns) {
  uint64_t total = std::accumulate(syns.begin(), syns.end(), 0ul);
  if (total == 0) {
    return 1ul;
  }

  return std::max(static_cast<uint64_t>(1), total / syns.size());
}

NetMock::NetMock(std::map<AggregateId, BinSequence>&& initial_sequences,
                 std::chrono::milliseconds period_duration,
                 std::chrono::milliseconds history_bin_size,
                 RoutingSystem* routing_system)
    : history_bin_size_(history_bin_size),
      initial_sequences_(std::move(initial_sequences)),
      routing_system_(routing_system),
      graph_(routing_system_->graph()) {
  CHECK(!initial_sequences_.empty());
  size_t min_bin_count = std::numeric_limits<size_t>::max();
  std::chrono::milliseconds bin_size = std::chrono::milliseconds::zero();
  for (const auto& id_and_bin_sequence : initial_sequences_) {
    const BinSequence& bin_sequence = id_and_bin_sequence.second;
    if (bin_size == std::chrono::milliseconds::zero()) {
      bin_size = std::chrono::duration_cast<std::chrono::milliseconds>(
          bin_sequence.bin_size());
    } else {
      CHECK(bin_size == bin_sequence.bin_size());
    }

    size_t count = bin_sequence.bin_count();
    min_bin_count = std::min(min_bin_count, count);
  }

  period_duration_bins_ = period_duration.count() / bin_size.count();
  CHECK(period_duration_bins_ > 0);
  period_count_ = min_bin_count / period_duration_bins_;
}

// Generates the input to the system.
std::map<AggregateId, AggregateHistory> NetMock::GenerateInput(
    const std::map<AggregateId, BinSequence>& period_sequences,
    PcapDataBinCache* cache) const {
  std::map<AggregateId, AggregateHistory> input;
  for (const auto& aggregate_and_bins : period_sequences) {
    const AggregateId& aggregate = aggregate_and_bins.first;
    const BinSequence& bins = aggregate_and_bins.second;

    input.emplace(std::piecewise_construct, std::forward_as_tuple(aggregate),
                  std::forward_as_tuple(
                      bins.GenerateHistory(history_bin_size_, 1000, cache)));
  }

  return input;
}

nc::net::GraphLinkMap<std::vector<double>> NetMock::CheckOutput(
    const std::map<AggregateId, BinSequence>& period_sequences,
    const RoutingConfiguration& configuration, PcapDataBinCache* cache) const {
  nc::net::GraphLinkMap<std::unique_ptr<BinSequence>> link_to_bins;

  // First need to figure out which paths cross each link. Will also build a
  // map from paths to aggregates and path indices.
  for (const auto& aggregate_and_routes : configuration.routes()) {
    const AggregateId& aggregate = aggregate_and_routes.first;
    const std::vector<RouteAndFraction>& routes = aggregate_and_routes.second;

    std::vector<double> fractions;
    for (const auto& route_and_fraction : routes) {
      fractions.emplace_back(route_and_fraction.second);
    }

    // For each of the aggregate's paths, the bins that go on that path.
    std::vector<std::unique_ptr<BinSequence>> aggregate_split =
        nc::FindOrDieNoPrint(period_sequences, aggregate)
            .PreciseSplitOrDie(fractions);

    for (size_t i = 0; i < routes.size(); ++i) {
      const nc::net::Walk* path = routes[i].first;
      for (nc::net::GraphLinkIndex link : path->links()) {
        std::unique_ptr<BinSequence>& bin_sequence_ptr = link_to_bins[link];
        if (!bin_sequence_ptr) {
          bin_sequence_ptr = aggregate_split[i]->Duplicate();
        } else {
          bin_sequence_ptr->Combine(*aggregate_split[i]);
        }
      }
    }
  }

  nc::net::GraphLinkMap<std::vector<double>> out;
  for (const auto& link_and_bins : link_to_bins) {
    nc::net::GraphLinkIndex link = link_and_bins.first;
    nc::net::Bandwidth rate = graph_->GetLink(link)->bandwidth();
    out[link] = (*link_and_bins.second)->Residuals(rate, cache);
  }

  return out;
}

std::map<AggregateId, BinSequence> NetMock::GetNthPeriod(size_t n) const {
  size_t period_start_bin = n * period_duration_bins_;
  size_t period_end_bin = (n + 1) * period_duration_bins_;

  std::map<AggregateId, BinSequence> out;
  for (const auto& aggregate_and_bins : initial_sequences_) {
    const AggregateId& aggregate = aggregate_and_bins.first;
    const BinSequence& bins = aggregate_and_bins.second;

    std::unique_ptr<BinSequence> to_end = bins.CutFromStart(period_end_bin);
    std::unique_ptr<BinSequence> period_sequence =
        to_end->Offset(period_start_bin);
    out.emplace(std::piecewise_construct, std::forward_as_tuple(aggregate),
                std::forward_as_tuple(period_sequence->traces()));
  }

  return out;
}

std::unique_ptr<RoutingConfiguration> NetMock::InitialOutput(
    PcapDataBinCache* cache) const {
  std::map<AggregateId, BinSequence> zero_period = GetNthPeriod(0);
  std::map<AggregateId, AggregateHistory> input =
      GenerateInput(zero_period, cache);
  return routing_system_->Update(input).routing;
}

static size_t CheckSameSize(
    const nc::net::GraphLinkMap<std::vector<double>>& values) {
  size_t i = 0;
  for (const auto& link_and_values : values) {
    const std::vector<double>& v = *link_and_values.second;
    CHECK(v.size() > 0);
    if (i == 0) {
      i = v.size();
    } else {
      CHECK(i == v.size());
    }
  }

  return i;
}

void NetMock::Run(PcapDataBinCache* cache) {
  std::unique_ptr<RoutingConfiguration> output = InitialOutput(cache);
  size_t timestamp = 0;
  for (size_t i = 0; i < period_count_; ++i) {
    LOG(ERROR) << "Period " << i;

    std::map<AggregateId, BinSequence> period_sequences = GetNthPeriod(i);
    nc::net::GraphLinkMap<std::vector<double>> per_link_residuals =
        CheckOutput(period_sequences, *output, cache);
    size_t num_residuals = CheckSameSize(per_link_residuals);

    for (auto link_and_residuals : per_link_residuals) {
      nc::net::GraphLinkIndex link = link_and_residuals.first;
      std::vector<double>& residuals = *link_and_residuals.second;

      const nc::net::GraphLink* link_ptr = graph_->GetLink(link);
      auto* handle = link_utilization_metric->GetHandle(link_ptr->src_id(),
                                                        link_ptr->dst_id());
      size_t t = timestamp;
      for (double v : residuals) {
        handle->AddValueWithTimestamp(t++, v);
      }
    }

    timestamp += num_residuals;
    std::map<AggregateId, AggregateHistory> input =
        GenerateInput(period_sequences, cache);
    output = std::move(routing_system_->Update(input).routing);
  }
}

}  // namespace ctr<|MERGE_RESOLUTION|>--- conflicted
+++ resolved
@@ -15,7 +15,6 @@
 
 namespace ctr {
 
-<<<<<<< HEAD
 DEFINE_bool(precise_splits, false, "If true all splits will be precise");
 
 static auto* link_utilization_metric =
@@ -24,8 +23,6 @@
             "link_utilization", "Records per-link utilization", "Link source",
             "Link destination");
 
-=======
->>>>>>> 48f1082f
 void MockSimDevice::HandleStateUpdate(
     const nc::htsim::SSCPAddOrUpdate& update) {
   nc::htsim::MatchRule* rule = update.MutableRule();
